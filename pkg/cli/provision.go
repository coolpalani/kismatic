package cli

import (
	"fmt"
	"io"
	"os"
	"os/user"
	"path/filepath"

	"github.com/apprenda/kismatic/pkg/install"
	"github.com/apprenda/kismatic/pkg/provision"

	"github.com/spf13/cobra"
)

// NewCmdProvision creates a new provision command
func NewCmdProvision(in io.Reader, out io.Writer, opts *installOpts) *cobra.Command {
	provisionOpts := provision.ProvisionOpts{}
	cmd := &cobra.Command{
		Use:   "provision",
		Short: "provision your Kubernetes cluster",
		RunE: func(cmd *cobra.Command, args []string) error {
			fp := &install.FilePlanner{File: opts.planFilename}
			plan, err := fp.Read()
			if err != nil {
				return fmt.Errorf("unable to read plan file: %v", err)
			}
			path, err := os.Getwd()
			if err != nil {
				return err
			}
			user, err := user.Current()
			if err != nil {
				return err
			}

			tf := provision.AnyTerraform{
				ClusterOwner:    user.Username,
				Output:          out,
				BinaryPath:      filepath.Join(path, "terraform"),
				KismaticVersion: install.KismaticVersion.String(),
				ProvidersDir:    filepath.Join(path, "providers"),
				StateDir:        filepath.Join(path, assetsFolder),
				SecretsGetter:   environmentSecretsGetter{},
			}

			updatedPlan, err := tf.Provision(*plan)
			if err != nil {
				return err
			}
<<<<<<< HEAD
			if err := fp.Write(updatedPlan); err != nil {
				return fmt.Errorf("error writing updated plan file to %s: %v", opts.planFilename, err)
=======
			switch plan.Provisioner.Provider {
			case "aws":
				access := os.Getenv("AWS_ACCESS_KEY_ID")
				secret := os.Getenv("AWS_SECRET_ACCESS_KEY")
				aws := provision.AWS{
					Terraform:       tf,
					AccessKeyID:     access,
					SecretAccessKey: secret,
				}
				updatedPlan, err := aws.Provision(*plan, provisionOpts)
				if err != nil {
					return err
				}
				if err := fp.Write(updatedPlan); err != nil {
					return fmt.Errorf("error writing updated plan file to %s: %v", opts.planFilename, err)
				}
				return nil
			case "azure":
				subID := os.Getenv("ARM_SUBSCRIPTION_ID")
				cID := os.Getenv("ARM_CLIENT_ID")
				cSecret := os.Getenv("ARM_CLIENT_SECRET")
				tID := os.Getenv("ARM_TENANT_ID")
				azure := provision.Azure{
					Terraform:      tf,
					SubscriptionID: subID,
					ClientID:       cID,
					ClientSecret:   cSecret,
					TenantID:       tID,
				}
				updatedPlan, err := azure.Provision(*plan, provisionOpts)
				if err != nil {
					return err
				}
				if err := fp.Write(updatedPlan); err != nil {
					return fmt.Errorf("error writing updated plan file to %s: %v", opts.planFilename, err)
				}
				return nil
			case "":
				return fmt.Errorf("provider cannot be empty")
			default:
				return fmt.Errorf("provider %s not yet supported", plan.Provisioner.Provider)
>>>>>>> 3e927ffa
			}
			return nil
		},
	}
	cmd.Flags().BoolVar(&provisionOpts.AllowDestruction, "allow-destruction", false, "Allows possible infrastructure destruction through provisioner planning, required if mutation is scaling down (Use with care)")
	return cmd
}

// NewCmdDestroy creates a new destroy command
func NewCmdDestroy(in io.Reader, out io.Writer, opts *installOpts) *cobra.Command {
	cmd := &cobra.Command{
		Use:   "destroy",
		Short: "destroy your provisioned cluster",
		RunE: func(cmd *cobra.Command, args []string) error {
			fp := &install.FilePlanner{File: opts.planFilename}
			plan, err := fp.Read()
			if err != nil {
				return fmt.Errorf("unable to read plan file: %v", err)
			}
			path, err := os.Getwd()
			if err != nil {
				return err
			}
<<<<<<< HEAD
			tf := provision.AnyTerraform{
				Output:          out,
				BinaryPath:      filepath.Join(path, "./terraform"),
				KismaticVersion: install.KismaticVersion.String(),
				ProvidersDir:    filepath.Join(path, "providers"),
				StateDir:        filepath.Join(path, assetsFolder),
				SecretsGetter:   environmentSecretsGetter{},
=======
			tf := provision.Terraform{
				Output:     out,
				BinaryPath: filepath.Join(path, "terraform/bin/terraform"),
			}
			switch plan.Provisioner.Provider {
			case "aws":
				access := os.Getenv("AWS_ACCESS_KEY_ID")
				secret := os.Getenv("AWS_SECRET_ACCESS_KEY")
				aws := provision.AWS{
					Terraform:       tf,
					AccessKeyID:     access,
					SecretAccessKey: secret,
				}
				return aws.Destroy(plan.Cluster.Name)
			case "azure":
				subID := os.Getenv("ARM_SUBSCRIPTION_ID")
				cID := os.Getenv("ARM_CLIENT_ID")
				cSecret := os.Getenv("ARM_CLIENT_SECRET")
				tID := os.Getenv("ARM_TENANT_ID")
				azure := provision.Azure{
					Terraform:      tf,
					SubscriptionID: subID,
					ClientID:       cID,
					ClientSecret:   cSecret,
					TenantID:       tID,
				}
				return azure.Destroy(plan.Cluster.Name)
			case "":
				return fmt.Errorf("provider cannot be empty")
			default:
				return fmt.Errorf("provider %s not yet supported", plan.Provisioner.Provider)
>>>>>>> 3e927ffa
			}

			return tf.Destroy(plan.Provisioner.Provider, plan.Cluster.Name)
		},
	}
	return cmd
}

type environmentSecretsGetter struct{}

// GetAsEnvironmentVariables returns a slice of the expected environment
// variables sourcing them from the current process' environment.
func (environmentSecretsGetter) GetAsEnvironmentVariables(clusterName string, expected map[string]string) ([]string, error) {
	var vars []string
	for _, expectedEnvVar := range expected {
		val := os.Getenv(expectedEnvVar)
		if val == "" {
			return nil, fmt.Errorf("the %q environment variable is required", expectedEnvVar)
		}
		vars = append(vars, fmt.Sprintf("%s=%s", expectedEnvVar, val))
	}
	return vars, nil
}<|MERGE_RESOLUTION|>--- conflicted
+++ resolved
@@ -48,52 +48,8 @@
 			if err != nil {
 				return err
 			}
-<<<<<<< HEAD
 			if err := fp.Write(updatedPlan); err != nil {
 				return fmt.Errorf("error writing updated plan file to %s: %v", opts.planFilename, err)
-=======
-			switch plan.Provisioner.Provider {
-			case "aws":
-				access := os.Getenv("AWS_ACCESS_KEY_ID")
-				secret := os.Getenv("AWS_SECRET_ACCESS_KEY")
-				aws := provision.AWS{
-					Terraform:       tf,
-					AccessKeyID:     access,
-					SecretAccessKey: secret,
-				}
-				updatedPlan, err := aws.Provision(*plan, provisionOpts)
-				if err != nil {
-					return err
-				}
-				if err := fp.Write(updatedPlan); err != nil {
-					return fmt.Errorf("error writing updated plan file to %s: %v", opts.planFilename, err)
-				}
-				return nil
-			case "azure":
-				subID := os.Getenv("ARM_SUBSCRIPTION_ID")
-				cID := os.Getenv("ARM_CLIENT_ID")
-				cSecret := os.Getenv("ARM_CLIENT_SECRET")
-				tID := os.Getenv("ARM_TENANT_ID")
-				azure := provision.Azure{
-					Terraform:      tf,
-					SubscriptionID: subID,
-					ClientID:       cID,
-					ClientSecret:   cSecret,
-					TenantID:       tID,
-				}
-				updatedPlan, err := azure.Provision(*plan, provisionOpts)
-				if err != nil {
-					return err
-				}
-				if err := fp.Write(updatedPlan); err != nil {
-					return fmt.Errorf("error writing updated plan file to %s: %v", opts.planFilename, err)
-				}
-				return nil
-			case "":
-				return fmt.Errorf("provider cannot be empty")
-			default:
-				return fmt.Errorf("provider %s not yet supported", plan.Provisioner.Provider)
->>>>>>> 3e927ffa
 			}
 			return nil
 		},
@@ -117,7 +73,6 @@
 			if err != nil {
 				return err
 			}
-<<<<<<< HEAD
 			tf := provision.AnyTerraform{
 				Output:          out,
 				BinaryPath:      filepath.Join(path, "./terraform"),
@@ -125,39 +80,6 @@
 				ProvidersDir:    filepath.Join(path, "providers"),
 				StateDir:        filepath.Join(path, assetsFolder),
 				SecretsGetter:   environmentSecretsGetter{},
-=======
-			tf := provision.Terraform{
-				Output:     out,
-				BinaryPath: filepath.Join(path, "terraform/bin/terraform"),
-			}
-			switch plan.Provisioner.Provider {
-			case "aws":
-				access := os.Getenv("AWS_ACCESS_KEY_ID")
-				secret := os.Getenv("AWS_SECRET_ACCESS_KEY")
-				aws := provision.AWS{
-					Terraform:       tf,
-					AccessKeyID:     access,
-					SecretAccessKey: secret,
-				}
-				return aws.Destroy(plan.Cluster.Name)
-			case "azure":
-				subID := os.Getenv("ARM_SUBSCRIPTION_ID")
-				cID := os.Getenv("ARM_CLIENT_ID")
-				cSecret := os.Getenv("ARM_CLIENT_SECRET")
-				tID := os.Getenv("ARM_TENANT_ID")
-				azure := provision.Azure{
-					Terraform:      tf,
-					SubscriptionID: subID,
-					ClientID:       cID,
-					ClientSecret:   cSecret,
-					TenantID:       tID,
-				}
-				return azure.Destroy(plan.Cluster.Name)
-			case "":
-				return fmt.Errorf("provider cannot be empty")
-			default:
-				return fmt.Errorf("provider %s not yet supported", plan.Provisioner.Provider)
->>>>>>> 3e927ffa
 			}
 
 			return tf.Destroy(plan.Provisioner.Provider, plan.Cluster.Name)
