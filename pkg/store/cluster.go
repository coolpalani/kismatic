--- conflicted
+++ resolved
@@ -32,36 +32,10 @@
 // The Provisioner specifies the infrastructure provisioner that should be used
 // for the cluster.
 type Provisioner struct {
-<<<<<<< HEAD
-	Provider string            `json:"provider"`
-	Options  map[string]string `json:"options"`
-	Secrets  map[string]string `json:"secrets"`
-=======
-	Provider         string
-	Credentials      ProvisionerCredentials
-	Options          ProvisionerOptions
-	AllowDestruction bool
-}
-
-// ProvisionerCredentials are the credentials necessary for connecting to the
-// infrastructure provisioner.
-type ProvisionerCredentials struct {
-	AWS AWSCredentials
-}
-
-type ProvisionerOptions struct {
-	AWS AWSProvisionerOptions
-}
-
-type AWSProvisionerOptions struct {
-	Region string
-}
-
-// AWSCredentials are the credentials for interacting with the AWS API.
-type AWSCredentials struct {
-	AccessKeyId     string
-	SecretAccessKey string
->>>>>>> 3e927ffa
+	Provider         string            `json:"provider"`
+	Options          map[string]string `json:"options"`
+	Secrets          map[string]string `json:"secrets"`
+	AllowDestruction bool              `json:"allowDestruction"`
 }
 
 // ClusterStore is a smaller interface into the store
