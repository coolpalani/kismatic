--- conflicted
+++ resolved
@@ -200,11 +200,7 @@
 	}
 
 	fp := install.FilePlanner{File: c.planFilePath()}
-<<<<<<< HEAD
 	err := c.writePlanFile(c.clusterName, fp, cluster.Spec)
-=======
-	err := writePlanFile(c.clusterName, fp, cluster.Spec)
->>>>>>> 3e927ffa
 	if err != nil {
 		c.log.Printf("error planning installation for cluster %q: %v", c.clusterName, err)
 		cluster.Status.CurrentState = planningFailed
@@ -325,24 +321,9 @@
 	return cluster
 }
 
-<<<<<<< HEAD
 func (c clusterController) writePlanFile(clusterName string, filePlanner install.FilePlanner, clusterSpec store.ClusterSpec) error {
 	// Get the plan template for the given provider
 	p, err := c.planner.GetPlanTemplate(clusterSpec.Provisioner.Provider)
-=======
-func writePlanFile(clusterName string, filePlanner install.FilePlanner, clusterSpec store.ClusterSpec) error {
-	planTemplate := install.PlanTemplateOptions{
-		EtcdNodes:    clusterSpec.EtcdCount,
-		MasterNodes:  clusterSpec.MasterCount,
-		WorkerNodes:  clusterSpec.WorkerCount,
-		IngressNodes: clusterSpec.IngressCount,
-	}
-	planner := &install.BytesPlanner{}
-	if err := install.WritePlanTemplate(planTemplate, planner); err != nil {
-		return fmt.Errorf("could not write plan template: %v", err)
-	}
-	p, err := planner.Read()
->>>>>>> 3e927ffa
 	if err != nil {
 		return fmt.Errorf("could not get plan file template for provider %q: %v", clusterSpec.Provisioner.Provider, err)
 	}
