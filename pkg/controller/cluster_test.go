--- conflicted
+++ resolved
@@ -80,13 +80,8 @@
 
 type dummyProvisioner struct{}
 
-<<<<<<< HEAD
-func (p dummyProvisioner) Provision(plan install.Plan) (*install.Plan, error) {
-	return &install.Plan{}, nil
-=======
 func (p dummyProvisioner) Provision(plan install.Plan, opts provision.ProvisionOpts) (*install.Plan, error) {
 	return &plan, nil
->>>>>>> 3e927ffa
 }
 
 func (p dummyProvisioner) Destroy(string, string) error {
