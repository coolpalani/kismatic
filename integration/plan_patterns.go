--- conflicted
+++ resolved
@@ -1,20 +1,9 @@
 package integration
 
 type PlanAWS struct {
-<<<<<<< HEAD
-	Etcd                     []NodeDeets
-	Master                   []NodeDeets
-	Worker                   []NodeDeets
-	MasterNodeFQDN           string
-	MasterNodeShortName      string
-	SSHUser                  string
-	SSHKeyFile               string
-	HomeDirectory            string
-	AllowPackageInstallation bool
-=======
-	Etcd                         []AWSNodeDeets
-	Master                       []AWSNodeDeets
-	Worker                       []AWSNodeDeets
+	Etcd                         []NodeDeets
+	Master                       []NodeDeets
+	Worker                       []NodeDeets
 	MasterNodeFQDN               string
 	MasterNodeShortName          string
 	SSHUser                      string
@@ -25,7 +14,6 @@
 	DockerRegistryIP             string
 	DockerRegistryPort           int
 	DockerRegistryCAPath         string
->>>>>>> 4cc482d8
 }
 
 const planAWSOverlay = `cluster:
